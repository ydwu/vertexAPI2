--- conflicted
+++ resolved
@@ -137,10 +137,8 @@
   //MGPU context
   mgpu::ContextPtr m_mgpuContext;
 
-<<<<<<< HEAD
   //profiling
   cudaEvent_t m_ev0, m_ev1;
-=======
   //convenience
   void errorCheck(cudaError_t err, const char* file, int line)
   {
@@ -215,7 +213,6 @@
     for( Int i = 0; i < n; ++i )
       std::cout << i << " " << tmp[i] << std::endl;
   }
->>>>>>> 12d8c27c
 
   //profiling
   cudaEvent_t m_ev0, m_ev1;
